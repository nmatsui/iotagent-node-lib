--- conflicted
+++ resolved
@@ -338,7 +338,6 @@
 
 Take into account that:
 
-<<<<<<< HEAD
 -   the timestamp of different attributes belonging to the same measurement
     record may not be equal.
 -   the arrival time and the measurement timestamp will not be the same in the
@@ -358,12 +357,9 @@
 measurements, the `TimeInstant` attribute would take those values around
 midnight.
 
-This functionality can be turned on and off through the use of the `timestamp`
-configuration flag (described in the configuration).
-=======
 This functionality can be turned on and off through the use of the `timestamp` configuration flag (described in the
 configuration), as well as 'timestamp' flag in device or group provision.
->>>>>>> ee17934e
+
 
 ### Implementation decisions
 
@@ -888,10 +884,6 @@
 ## Advanced Topics
 
 ### Secured access to the Context Broker
-<<<<<<< HEAD
-=======
-For access to instances of the Context Broker secured with a [PEP Proxy](https://github.com/telefonicaid/fiware-orion-pep), an authentication mechanism based in Keystone Trust tokens is provided. A Trust Token is a long-term Id used to get a short-term Token that can be issued by any user to give another user permissions to impersonate him with a given role in a given project.
->>>>>>> ee17934e
 
 For access to instances of the Context Broker secured with a
 [PEP Proxy](https://github.com/telefonicaid/fiware-orion-pep), an authentication
