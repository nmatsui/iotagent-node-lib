--- conflicted
+++ resolved
@@ -890,11 +890,6 @@
 [PEP Proxy](https://github.com/telefonicaid/fiware-orion-pep), an authentication
 mechanism based in Keystone Trust tokens is provided. A Trust token is a long-term token that can be issued by any user to give another user permissions to impersonate him with a given role in a given project. Such impersonation itself is in turn based on a short-term access token.
 
-<<<<<<< HEAD
-When the administrator of a service is configuring a set of devices or device types in the IoT Agent to use a secured Context Broker, he should follow this steps:
-* First, a Trust Token Id should be requested to Keystone, using the service administrator credentials, the role ID and the IOT Agent User ID. The Trust token can be retrieved using the following request (shown as a curl command):
-```
-=======
 For the authentication mechanisms to work, the `authentication` attribute in the
 configuration has to be fully configured, and the `authentication.enabled`
 subattribute should have the value `true`.
@@ -903,13 +898,12 @@
 types in the IoT Agent to use a secured Context Broker, he should follow this
 steps:
 
--   First, a Trust token should be requested to Keystone, using the service
+-   First, a Trust Token Id should be requested to Keystone, using the service
     administrator credentials, the role ID and the IOT Agent User ID. The Trust
     token can be retrieved using the following request (shown as a curl
     command):
 
 ```console
->>>>>>> e6c71713
 curl http://${KEYSTONE_HOST}/v3/OS-TRUST/trusts \
     -s \
     -H "X-Auth-Token: $ADMIN_TOKEN" \
@@ -929,17 +923,13 @@
     }
 }'
 ```
-<<<<<<< HEAD
-* Every device or type of devices configured to use a secured Context Broker must be provided with a Trust Token Id in its configuration.
-* Before any request is sent to a secured Context Broker, the IoT Agent uses the Trust Token Id to generate a temporary access token, that is attached to the request (in the `X-Auth-token` header) (using keystone API https://developer.openstack.org/api-ref/identity/v3-ext/#consuming-a-trust)
-=======
->>>>>>> e6c71713
 
 -   Every device or type of devices configured to use a secured Context Broker
-    must be provided with a Trust Token in its configuration.
+    must be provided with a Trust Token Id in its configuration.
 -   Before any request is sent to a secured Context Broker, the IoT Agent uses
-    the Trust token to generate a temporary access token, that is attached to
-    the request (in the `X-Auth-token` header).
+    the Trust Token Id to generate a temporary access token, that is attached to
+    the request (in the `X-Auth-token` header) (using Keystone 
+    API https://developer.openstack.org/api-ref/identity/v3-ext/#consuming-a-trust).
 
 Apart from the generation of the trust, the use of secured Context Brokers
 should be transparent to the user of the IoT Agent.
