{
  "name": "iotagent-node-lib",
  "description": "IoT Agent library to interface with NGSI Context Broker",
  "version": "2.6.0-next",
  "homepage": "https://github.com/telefonicaid/iotagent-node-lib",
  "keywords": [
    "fiware",
    "iotagent",
    "ngsi",
    "context broker"
  ],
  "author": {
    "name": "Daniel Moran",
    "email": "daniel.moranjimenez@telefonica.com"
  },
  "repository": {
    "type": "git",
    "url": "git://github.com/telefonicaid/iotagent-node-lib.git"
  },
  "bugs": {
    "url": "https://github.com/telefonicaid/iotagent-node-lib/issues"
  },
  "bin": {
    "agentConsole": "bin/agentConsole.js",
    "iotAgentTester": "bin/iotAgentTester.js"
  },
  "main": "lib/fiware-iotagent-lib",
  "engines": {
    "node": ">=4.8.4"
  },
  "scripts": {
    "test": "grunt test"
  },
  "dependencies": {
    "async": "1.5.2",
    "body-parser": "^1.11.0",
    "command-shell-lib": "1.0.0",
    "express": "^4.11.2",
    "jison": "0.4.17",
    "logops": "1.0.0",
    "moment": "^2.19.4",
    "mongodb": "2.2.10",
    "mongoose": "4.13.3",
    "mu2": "^0.5.20",
    "mustache": "2.2.1",
    "node-uuid": "^1.4.1",
    "request": "2.39.0 - 2.81.0",
    "revalidator": "^0.3.1",
    "sax": "^0.6.0",
    "underscore": "^1.7.0",
<<<<<<< HEAD
    "xmldom": "0.1.19"
=======
    "xmldom": "0.1.19",
    "mongodb": "2.2.10",
    "query-string": "4.3.4"
>>>>>>> d9c7463d
  },
  "devDependencies": {
    "grunt": "0.4.5",
    "closure-linter-wrapper": "1.0.1",
    "grunt-contrib-clean": "0.7.0",
    "grunt-contrib-jshint": "0.12.0",
    "grunt-contrib-watch": "0.6.1",
    "grunt-dox": "0.5.0",
    "grunt-exec": "0.4.6",
    "grunt-githooks": "0.5.0",
    "grunt-github-pages": "0.0.4",
    "grunt-gjslint": "0.2.1",
    "grunt-mkdir": "0.1.2",
    "grunt-mocha-test": "0.12.7",
    "grunt-plato": "^1.3.0",
    "mocha": "2.4.5",
    "should": "8.4.0",
    "chai": "3.5.0",
    "sinon": "1.17.4",
    "istanbul": "~0.1.34",
    "sinon-chai": "2.8.0",
    "timekeeper": "0.0.5",
    "nock": "9.0.14"
  }
}<|MERGE_RESOLUTION|>--- conflicted
+++ resolved
@@ -48,13 +48,8 @@
     "revalidator": "^0.3.1",
     "sax": "^0.6.0",
     "underscore": "^1.7.0",
-<<<<<<< HEAD
-    "xmldom": "0.1.19"
-=======
     "xmldom": "0.1.19",
-    "mongodb": "2.2.10",
     "query-string": "4.3.4"
->>>>>>> d9c7463d
   },
   "devDependencies": {
     "grunt": "0.4.5",
