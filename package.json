{
  "name": "iotagent-node-lib",
  "description": "IoT Agent library to interface with NGSI Context Broker",
  "version": "2.7.0-next",
  "homepage": "https://github.com/telefonicaid/iotagent-node-lib",
  "keywords": [
    "fiware",
    "iotagent",
    "ngsi",
    "context broker"
  ],
  "author": {
    "name": "Daniel Moran",
    "email": "daniel.moranjimenez@telefonica.com"
  },
  "repository": {
    "type": "git",
    "url": "git://github.com/telefonicaid/iotagent-node-lib.git"
  },
  "bugs": {
    "url": "https://github.com/telefonicaid/iotagent-node-lib/issues"
  },
  "bin": {
    "agentConsole": "bin/agentConsole.js",
    "iotAgentTester": "bin/iotAgentTester.js"
  },
  "main": "lib/fiware-iotagent-lib",
  "engines": {
    "node": ">=4.8.4"
  },
  "scripts": {
    "test": "grunt test"
  },
  "dependencies": {
    "async": "1.5.2",
    "body-parser": "~1.11.0",
    "command-shell-lib": "1.0.0",
    "express": "~4.11.2",
    "jison": "0.4.17",
    "logops": "1.0.0",
<<<<<<< HEAD
    "moment": "~2.19.4",
=======
    "moment": "^2.19.4",
    "moment-timezone": "~0.5.21",
    "mongodb": "2.2.35",
>>>>>>> 75675903
    "mongoose": "4.13.12",
    "mu2": "~0.5.20",
    "mustache": "2.2.1",
<<<<<<< HEAD
    "node-uuid": "~1.4.1",
    "request": "2.39.0 - 2.81.0",
    "revalidator": "~0.3.1",
    "sax": "~0.6.0",
    "underscore": "~1.7.0",
    "xmldom": "0.1.19",
    "mongodb": "2.2.35",
    "query-string": "4.3.4"
=======
    "node-uuid": "^1.4.1",
    "query-string": "4.3.4",
    "request": "2.39.0 - 2.81.0",
    "revalidator": "^0.3.1",
    "sax": "^0.6.0",
    "underscore": "^1.7.0",
    "xmldom": "0.1.19"
>>>>>>> 75675903
  },
  "devDependencies": {
    "chai": "3.5.0",
    "closure-linter-wrapper": "1.0.1",
    "grunt": "0.4.5",
    "grunt-contrib-clean": "0.7.0",
    "grunt-contrib-jshint": "0.12.0",
    "grunt-contrib-watch": "0.6.1",
    "grunt-dox": "0.5.0",
    "grunt-exec": "0.4.6",
    "grunt-githooks": "0.5.0",
    "grunt-github-pages": "0.0.4",
    "grunt-gjslint": "0.2.1",
    "grunt-mkdir": "0.1.2",
    "grunt-mocha-test": "0.12.7",
    "grunt-plato": "~1.3.0",
    "istanbul": "~0.1.34",
    "mocha": "2.4.5",
    "nock": "10.0.0",
    "should": "8.4.0",
    "sinon": "1.17.4",
    "sinon-chai": "2.8.0",
    "timekeeper": "0.0.5"
  }
}<|MERGE_RESOLUTION|>--- conflicted
+++ resolved
@@ -38,34 +38,19 @@
     "express": "~4.11.2",
     "jison": "0.4.17",
     "logops": "1.0.0",
-<<<<<<< HEAD
     "moment": "~2.19.4",
-=======
-    "moment": "^2.19.4",
     "moment-timezone": "~0.5.21",
     "mongodb": "2.2.35",
->>>>>>> 75675903
     "mongoose": "4.13.12",
     "mu2": "~0.5.20",
     "mustache": "2.2.1",
-<<<<<<< HEAD
     "node-uuid": "~1.4.1",
+    "query-string": "4.3.4",
     "request": "2.39.0 - 2.81.0",
     "revalidator": "~0.3.1",
     "sax": "~0.6.0",
     "underscore": "~1.7.0",
-    "xmldom": "0.1.19",
-    "mongodb": "2.2.35",
-    "query-string": "4.3.4"
-=======
-    "node-uuid": "^1.4.1",
-    "query-string": "4.3.4",
-    "request": "2.39.0 - 2.81.0",
-    "revalidator": "^0.3.1",
-    "sax": "^0.6.0",
-    "underscore": "^1.7.0",
     "xmldom": "0.1.19"
->>>>>>> 75675903
   },
   "devDependencies": {
     "chai": "3.5.0",
