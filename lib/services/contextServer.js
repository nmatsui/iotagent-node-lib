--- conflicted
+++ resolved
@@ -217,11 +217,7 @@
 
 function traceRequest(req, res, next) {
     logger.debug('Request for path [%s] from [%s]', req.path, req.get('host'));
-<<<<<<< HEAD
     logger.debug('Body:\n\n%s\n\n', JSON.stringify(req.body, null, 4));
-=======
-    logger.debug('Body:\n\n%s\n\n', JSON.stringify(req.body));
->>>>>>> 2de04f94
 
     next();
 }
