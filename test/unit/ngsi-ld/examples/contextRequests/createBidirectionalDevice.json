--- conflicted
+++ resolved
@@ -2,24 +2,15 @@
     {
         "id": "TheFirstLight",
         "location": {
-<<<<<<< HEAD
             "type": "GeoProperty",
-        "value": {
-            "type": "Point",
-            "coordinates": [
-                0,
-                0
-            ]
-        }
-        }
-=======
-            "type": "Property",
             "value": {
-                "@type": "geo:point",
-                "@value": "0, 0"
+                "coordinates": [
+                    0,
+                    0
+                ],
+                "type": "Point"
             }
         },
         "type": "TheLightType"
->>>>>>> a2b334a9
     }
 ]