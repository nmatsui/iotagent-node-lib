--- conflicted
+++ resolved
@@ -256,7 +256,6 @@
         });
     });
 
-<<<<<<< HEAD
     describe('When subscriptions are used on a protected Context Broker', function() {
           beforeEach(function(done) {
 
@@ -322,7 +321,39 @@
 
                     contextBrokerMock.done();
 
-=======
+                    done();
+                });
+            });
+        });
+
+        it('unsubscribe requests use auth header', function(done) {
+
+          oauth2Mock
+              .post('/auth/realms/default/protocol/openid-connect/token',
+                  utils.readExampleFile('./test/unit/examples/oauthRequests/getTokenFromTrust.json', true))
+              .reply(
+                  201,
+                  utils.readExampleFile('./test/unit/examples/oauthResponses/tokenFromTrust.json'),
+                  {});
+
+          contextBrokerMock = nock('http://192.168.1.1:1026')
+              .post('/v1/unsubscribeContext',
+                  utils.readExampleFile('./test/unit/examples/subscriptionRequests/simpleSubscriptionRemove.json'))
+              .matchHeader('Authorization', 'Bearer eyJhbGciOiJSUzI1NiIsInR5cCIgOiAiSldUIiwia2lkIiA6ICJ3cHdWclJ3')
+              .reply(200,
+                  utils.readExampleFile('./test/unit/examples/subscriptionResponses/simpleSubscriptionSuccess.json'));
+
+            iotAgentLib.getDevice('Light1', 'smartGondor', 'electricity', function(error, device) {
+                iotAgentLib.subscribe(device, ['dimming'], null, function(error) {
+                    iotAgentLib.unsubscribe(device, '51c0ac9ed714fb3b37d7d5a8', function(error) {
+                        contextBrokerMock.done();
+                        done();
+                    });
+                });
+            });
+        });
+
+    });
 });
 
 describe('Secured access to the Context Broker with OAuth2 provider (FIWARE Keyrock IDM)', function() {
@@ -581,43 +612,10 @@
             iotAgentConfig.authentication.tokenPath = '/oauth2/token';
             iotAgentLib.activate(iotAgentConfig, function() {
                 request(groupCreation, function(error, response, body) {
->>>>>>> 2e8f1f5e
                     done();
                 });
             });
         });
-<<<<<<< HEAD
-
-        it('unsubscribe requests use auth header', function(done) {
-
-          oauth2Mock
-              .post('/auth/realms/default/protocol/openid-connect/token',
-                  utils.readExampleFile('./test/unit/examples/oauthRequests/getTokenFromTrust.json', true))
-              .reply(
-                  201,
-                  utils.readExampleFile('./test/unit/examples/oauthResponses/tokenFromTrust.json'),
-                  {});
-
-          contextBrokerMock = nock('http://192.168.1.1:1026')
-              .post('/v1/unsubscribeContext',
-                  utils.readExampleFile('./test/unit/examples/subscriptionRequests/simpleSubscriptionRemove.json'))
-              .matchHeader('Authorization', 'Bearer eyJhbGciOiJSUzI1NiIsInR5cCIgOiAiSldUIiwia2lkIiA6ICJ3cHdWclJ3')
-              .reply(200,
-                  utils.readExampleFile('./test/unit/examples/subscriptionResponses/simpleSubscriptionSuccess.json'));
-
-            iotAgentLib.getDevice('Light1', 'smartGondor', 'electricity', function(error, device) {
-                iotAgentLib.subscribe(device, ['dimming'], null, function(error) {
-                    iotAgentLib.unsubscribe(device, '51c0ac9ed714fb3b37d7d5a8', function(error) {
-                        contextBrokerMock.done();
-                        done();
-                    });
-                });
-            });
-        });
-
-    });
-});
-=======
         it('should ask OAuth2 provider for a token based on the' +
             'trust token and send the generated token in the auth header', function(done) {
             iotAgentLib.update('machine1', 'SensorMachine', '', values, function(error) {
@@ -806,4 +804,3 @@
         });
     });
 });
->>>>>>> 2e8f1f5e
