Fix: conf env var about contextbroker host
Fix: update logops dependence from 1.0.0 to 1.0.8
Fix: use trust and cbHost from deviceGroup (#685)
Fix: multientity multimeasure with the same att name
Add missed conf env vars about authentication (#704)
Add timestamp in device and group provision (#655)
Fix: missing support for device=true in the delete service endpoint (see #596)
Add protocol in device provision if not provided (#652)
Fix: timestamp is now included just in non empty (more than id and type) multienty entitites
Fix: object_id fields are not introduced in CB requests by alias plugin (#660)
Add: uses provisioned timezone to generate TimeInstant values (#672)
Using precise dependencies (~=) in packages.json
Fix: updating dependencies due to known vulnerabilities in the previous ones
    async: 1.5.2 -> 2.6.1
    body-parser: ~1.11.0 -> ~1.18.3
    express: ~4.11.2 -> ~4.16.4
    jison: 0.4.17 -> 0.4.18
    moment: ~2.19.4 -> ~2.22.2
    mongodb: 2.2.35 -> 3.1.8
    mongoose: 4.13.12 -> 5.3.6
    mustache: 2.2.1 -> 3.0.0
    query-string: 4.3.4 -> 6.2.0
    request: 2.39.0 - 2.81.0 -> 2.88.0
    underscore: ~1.7.0 -> ~1.9.1
    xmldom: 0.1.19 -> 0.1.27
Remove: old unused dependencies (sax, grunt, closure-linter-wrapper)
Fix: mosquitto.conf.example file not found by iot/mosquitto Dockerfile (#554)
Fix: isDomain is not used anymore for context availability registration (#701)
Fix: checks ISO8601 timeinstants provided by devices (#679)
Fix: corrects linting and includes npm run lint in travis
<<<<<<< HEAD
Add: extends OAuth2 authentication to support integration with FIWARE Keyrock IDM (#663)
Add: implements OAuth2 authentication as part of device provisioning requests (#663)
=======
Remove: XML related code, dependencies and files (#691) 
>>>>>>> 743b0c76
<|MERGE_RESOLUTION|>--- conflicted
+++ resolved
@@ -28,9 +28,6 @@
 Fix: isDomain is not used anymore for context availability registration (#701)
 Fix: checks ISO8601 timeinstants provided by devices (#679)
 Fix: corrects linting and includes npm run lint in travis
-<<<<<<< HEAD
+Remove: XML related code, dependencies and files (#691) 
 Add: extends OAuth2 authentication to support integration with FIWARE Keyrock IDM (#663)
-Add: implements OAuth2 authentication as part of device provisioning requests (#663)
-=======
-Remove: XML related code, dependencies and files (#691) 
->>>>>>> 743b0c76
+Add: implements OAuth2 authentication as part of device provisioning requests (#663)