--- conflicted
+++ resolved
@@ -3,9 +3,6 @@
 Fix: user provider timestamp correctly propagated to mapped entities when multientity pluging is used (#748)
 Add: new functions to set callbacks for removal of devices and groups (#735)
 Fix: add ?type parameter in CB request updates to avoid potential entity ambiguities (#733)
-<<<<<<< HEAD
-Fix: incomplete HTTPS support for NGSI subscriptions (#593)
-=======
 Upgrade from node-uuid ~1.4.1 to uuid ~3.3.2.
 Add: IOTA_AUTH_URL, IOTA_AUTH_CLIENT_ID, IOTA_AUTH_CLIENT_SECRET and IOTA_AUTH_TOKEN_PATH env vars
->>>>>>> 099aa82d
+Fix: incomplete HTTPS support for NGSI subscriptions (#593)