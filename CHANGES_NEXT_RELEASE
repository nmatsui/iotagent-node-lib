--- conflicted
+++ resolved
@@ -1,5 +1,2 @@
-<<<<<<< HEAD
 Add protocol in device provision if not provided (#652)
-=======
-Fix: timestamp is now included just in non empty (more than id and type) multienty entitites
->>>>>>> 0adb2576
+Fix: timestamp is now included just in non empty (more than id and type) multienty entitites