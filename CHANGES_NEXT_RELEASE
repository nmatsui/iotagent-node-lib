<<<<<<< HEAD
Refresh Documentation
Fix: Error message when sending measures with unknown/undefined attribute
Add Null check within executeWithSecurity() to avoid crash (#829)
=======
Add NGSIv2 metadata support to device provisioned attributes
Fix: Error message when sending measures with unknown/undefined attribute
Add Null check within executeWithSecurity() to avoid crash (#829)
>>>>>>> dc53237c
<|MERGE_RESOLUTION|>--- conflicted
+++ resolved
@@ -1,9 +1,4 @@
-<<<<<<< HEAD
 Refresh Documentation
-Fix: Error message when sending measures with unknown/undefined attribute
-Add Null check within executeWithSecurity() to avoid crash (#829)
-=======
 Add NGSIv2 metadata support to device provisioned attributes
 Fix: Error message when sending measures with unknown/undefined attribute
-Add Null check within executeWithSecurity() to avoid crash (#829)
->>>>>>> dc53237c
+Add Null check within executeWithSecurity() to avoid crash (#829)