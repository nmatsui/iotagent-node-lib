<<<<<<< HEAD
Fix: use trust and cbHost from deviceGroup (#685)
=======
Add missed conf env vars about authentication (#704)
>>>>>>> ee17934e
Add timestamp in device and group provision (#655)
Fix: missing support for device=true in the delete service endpoint (see #596)
Add protocol in device provision if not provided (#652)
Fix: timestamp is now included just in non empty (more than id and type) multienty entitites
Fix: object_id fields are not introduced in CB requests by alias plugin (#660)
Add: uses provisioned timezone to generate TimeInstant values (#672)
Using precise dependencies (~=) in packages.json
Fix: updating dependencies due to known vulnerabilities in the previous ones
<<<<<<< HEAD
    async: 1.5.2 -> 2.6.1
    body-parser: ~1.11.0 -> ~1.18.3
=======
        async: 1.5.2 -> 2.6.1
        body-parser: ~1.11.0 -> ~1.18.3
>>>>>>> ee17934e
    express: ~4.11.2 -> ~4.16.4
    jison: 0.4.17 -> 0.4.18
    moment: ~2.19.4 -> ~2.22.2
    mongodb: 2.2.35 -> 3.1.8
    mongoose: 4.13.12 -> 5.3.6
    mustache: 2.2.1 -> 3.0.0
    query-string: 4.3.4 -> 6.2.0
    request: 2.39.0 - 2.81.0 -> 2.88.0
    underscore: ~1.7.0 -> ~1.9.1
    xmldom: 0.1.19 -> 0.1.27
Remove: old unused dependencies (sax, grunt, closure-linter-wrapper)
Fix: mosquitto.conf.example file not found by iot/mosquitto Dockerfile (#554)
Fix: isDomain is not used anymore for context availability registration (#701)<|MERGE_RESOLUTION|>--- conflicted
+++ resolved
@@ -1,8 +1,5 @@
-<<<<<<< HEAD
 Fix: use trust and cbHost from deviceGroup (#685)
-=======
 Add missed conf env vars about authentication (#704)
->>>>>>> ee17934e
 Add timestamp in device and group provision (#655)
 Fix: missing support for device=true in the delete service endpoint (see #596)
 Add protocol in device provision if not provided (#652)
@@ -11,13 +8,8 @@
 Add: uses provisioned timezone to generate TimeInstant values (#672)
 Using precise dependencies (~=) in packages.json
 Fix: updating dependencies due to known vulnerabilities in the previous ones
-<<<<<<< HEAD
     async: 1.5.2 -> 2.6.1
     body-parser: ~1.11.0 -> ~1.18.3
-=======
-        async: 1.5.2 -> 2.6.1
-        body-parser: ~1.11.0 -> ~1.18.3
->>>>>>> ee17934e
     express: ~4.11.2 -> ~4.16.4
     jison: 0.4.17 -> 0.4.18
     moment: ~2.19.4 -> ~2.22.2
