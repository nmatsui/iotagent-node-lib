<<<<<<< HEAD
Fix: timestamp is now included just in non empty (more than id and type) multienty entitites
Add: extends OAuth2 authentication to support integration with FIWARE Keyrock IDM (#663)
Add: implements OAuth2 authentication as part of device provisioning requests (#663)
=======
Fix: update logops dependence from 1.0.0 to 1.0.8
Fix: use trust and cbHost from deviceGroup (#685)
Fix: multientity multimeasure with the same att name
Add missed conf env vars about authentication (#704)
Add timestamp in device and group provision (#655)
Fix: missing support for device=true in the delete service endpoint (see #596)
Add protocol in device provision if not provided (#652)
Fix: timestamp is now included just in non empty (more than id and type) multienty entitites
Fix: object_id fields are not introduced in CB requests by alias plugin (#660)
Add: uses provisioned timezone to generate TimeInstant values (#672)
Using precise dependencies (~=) in packages.json
Fix: updating dependencies due to known vulnerabilities in the previous ones
    async: 1.5.2 -> 2.6.1
    body-parser: ~1.11.0 -> ~1.18.3
    express: ~4.11.2 -> ~4.16.4
    jison: 0.4.17 -> 0.4.18
    moment: ~2.19.4 -> ~2.22.2
    mongodb: 2.2.35 -> 3.1.8
    mongoose: 4.13.12 -> 5.3.6
    mustache: 2.2.1 -> 3.0.0
    query-string: 4.3.4 -> 6.2.0
    request: 2.39.0 - 2.81.0 -> 2.88.0
    underscore: ~1.7.0 -> ~1.9.1
    xmldom: 0.1.19 -> 0.1.27
Remove: old unused dependencies (sax, grunt, closure-linter-wrapper)
Fix: mosquitto.conf.example file not found by iot/mosquitto Dockerfile (#554)
Fix: isDomain is not used anymore for context availability registration (#701)
Fix: checks ISO8601 timeinstants provided by devices (#679)
Fix: corrects linting and includes npm run lint in travis
>>>>>>> 807ac5d6
<|MERGE_RESOLUTION|>--- conflicted
+++ resolved
@@ -1,8 +1,3 @@
-<<<<<<< HEAD
-Fix: timestamp is now included just in non empty (more than id and type) multienty entitites
-Add: extends OAuth2 authentication to support integration with FIWARE Keyrock IDM (#663)
-Add: implements OAuth2 authentication as part of device provisioning requests (#663)
-=======
 Fix: update logops dependence from 1.0.0 to 1.0.8
 Fix: use trust and cbHost from deviceGroup (#685)
 Fix: multientity multimeasure with the same att name
@@ -32,4 +27,5 @@
 Fix: isDomain is not used anymore for context availability registration (#701)
 Fix: checks ISO8601 timeinstants provided by devices (#679)
 Fix: corrects linting and includes npm run lint in travis
->>>>>>> 807ac5d6
+Add: extends OAuth2 authentication to support integration with FIWARE Keyrock IDM (#663)
+Add: implements OAuth2 authentication as part of device provisioning requests (#663)