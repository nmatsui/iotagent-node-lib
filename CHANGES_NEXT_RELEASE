--- conflicted
+++ resolved
@@ -1,7 +1,4 @@
 Add protocol in device provision if not provided (#652)
 Fix: timestamp is now included just in non empty (more than id and type) multienty entitites
-<<<<<<< HEAD
-Add: uses provisioned timezone to generate TimeInstant values (#672)
-=======
 Fix: object_id fields are not introduced in CB requests by alias plugin (#660)
->>>>>>> c2240168
+Add: uses provisioned timezone to generate TimeInstant values (#672)